--- conflicted
+++ resolved
@@ -61,17 +61,9 @@
     {
         enabled_extensions.khr_android_create_instance = true;
     }
-<<<<<<< HEAD
-    // Horrible hack to get the Handtacking extension Loaded, Replace with good system to load
-    // any extension at some point
-    enabled_extensions.ext_hand_tracking =
-        available_extensions.ext_hand_tracking && enable_hand_tracking;
-    // enabled_extensions.ext_hand_joints_motion_range = available_extensions.ext_hand_joints_motion_range;
-=======
     enabled_extensions.ext_hand_tracking = available_extensions.ext_hand_tracking;
     // enabled_extensions.ext_hand_joints_motion_range = available_extensions.ext_hand_joints_motion_range;
     
->>>>>>> 86a7bf73
 
     let available_layers = xr_entry.enumerate_layers()?;
     info!("available xr layers: {:#?}", available_layers);
