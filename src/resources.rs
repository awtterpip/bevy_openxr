--- conflicted
+++ resolved
@@ -2,24 +2,21 @@
 use std::sync::atomic::AtomicBool;
 use std::sync::Mutex;
 
-<<<<<<< HEAD
 use crate::input::XrInput;
-// use crate::passthrough::XrPassthroughLayer;
-use crate::{resource_macros::*, xr_resource_wrapper_copy};
-use bevy::prelude::*;
-use bevy::render::extract_resource::ExtractResourcePlugin;
-=======
-use crate::passthrough::{Passthrough, PassthroughLayer};
+use crate::passthrough::{CompositionLayerPassthrough, XrPassthroughLayer};
 use crate::resource_macros::*;
 use crate::xr::sys::CompositionLayerPassthroughFB;
 use crate::xr::{CompositionLayerBase, CompositionLayerFlags};
+use crate::{resource_macros::*, xr_resource_wrapper_copy};
 use bevy::prelude::*;
+use bevy::prelude::*;
+use bevy::render::extract_component::ExtractComponent;
+use bevy::render::extract_resource::{ExtractResource, ExtractResourcePlugin};
 use core::ptr;
->>>>>>> 71a08798
 use openxr as xr;
 
 xr_resource_wrapper!(XrInstance, xr::Instance);
-xr_resource_wrapper!(XrSession, xr::Session<xr::AnyGraphics>);
+// xr_resource_wrapper!(XrSession, xr::Session<xr::AnyGraphics>);
 xr_resource_wrapper_copy!(XrEnvironmentBlendMode, xr::EnvironmentBlendMode);
 xr_resource_wrapper_copy!(XrResolution, UVec2);
 xr_resource_wrapper_copy!(XrFormat, wgpu::TextureFormat);
@@ -27,9 +24,25 @@
 xr_resource_wrapper!(XrViews, Vec<xr::View>);
 xr_arc_resource_wrapper!(XrSessionRunning, AtomicBool);
 xr_arc_resource_wrapper!(XrSwapchain, Swapchain);
-<<<<<<< HEAD
 xr_no_clone_resource_wrapper!(XrFrameWaiter, xr::FrameWaiter);
 
+#[derive(Clone, Resource, ExtractResource)]
+pub enum XrSession {
+    Vulkan(xr::Session<xr::Vulkan>),
+}
+
+impl std::ops::Deref for XrSession {
+    type Target = xr::Session<xr::AnyGraphics>;
+
+    fn deref(&self) -> &Self::Target {
+        // SAFTEY: should be fine i think -Schmarni
+        unsafe {
+            match self {
+                XrSession::Vulkan(sess) => std::mem::transmute(sess),
+            }
+        }
+    }
+}
 
 pub struct VulkanOXrSessionSetupInfo {
     pub(crate) device_ptr: *const c_void,
@@ -58,12 +71,6 @@
         app.add_plugins(ExtractResourcePlugin::<XrSession>::default());
     }
 }
-=======
-xr_arc_resource_wrapper!(XrFrameState, Mutex<xr::FrameState>);
-xr_arc_resource_wrapper!(XrViews, Mutex<Vec<xr::View>>);
-xr_arc_resource_wrapper!(XrPassthrough, Mutex<xr::sys::PassthroughFB>);
-xr_arc_resource_wrapper!(XrPassthroughLayer, Mutex<xr::sys::PassthroughLayerFB>);
->>>>>>> 71a08798
 
 pub enum Swapchain {
     Vulkan(SwapchainInner<xr::Vulkan>),
@@ -107,7 +114,7 @@
         stage: &xr::Space,
         resolution: UVec2,
         environment_blend_mode: xr::EnvironmentBlendMode,
-        passthrough_layer: Option<PassthroughLayer>,
+        passthrough_layer: Option<&XrPassthroughLayer>,
     ) -> xr::Result<()> {
         match self {
             Swapchain::Vulkan(swapchain) => swapchain.end(
@@ -176,7 +183,7 @@
         stage: &xr::Space,
         resolution: UVec2,
         environment_blend_mode: xr::EnvironmentBlendMode,
-        passthrough_layer: Option<PassthroughLayer>,
+        passthrough_layer: Option<&XrPassthroughLayer>,
     ) -> xr::Result<()> {
         let rect = xr::Rect2Di {
             offset: xr::Offset2Di { x: 0, y: 0 },
@@ -190,98 +197,17 @@
             warn!("views are len of 0");
             return Ok(());
         }
-<<<<<<< HEAD
-        // match passthrough_layer {
-        //     Some(pass) => {
-        //         // info!("Rendering with pass through");
-        //         let passthrough_layer = xr::sys::CompositionLayerPassthroughFB {
-        //             ty: CompositionLayerPassthroughFB::TYPE,
-        //             next: ptr::null(),
-        //             flags: CompositionLayerFlags::BLEND_TEXTURE_SOURCE_ALPHA,
-        //             space: xr::sys::Space::NULL,
-        //             layer_handle: pass.0,
-        //         };
-        //         self.stream.lock().unwrap().end(
-        //             predicted_display_time,
-        //             environment_blend_mode,
-        //             &[
-        //                 &xr::CompositionLayerProjection::new()
-        //                     .layer_flags(CompositionLayerFlags::UNPREMULTIPLIED_ALPHA)
-        //                     .space(stage)
-        //                     .views(&[
-        //                         xr::CompositionLayerProjectionView::new()
-        //                             .pose(views[0].pose)
-        //                             .fov(views[0].fov)
-        //                             .sub_image(
-        //                                 xr::SwapchainSubImage::new()
-        //                                     .swapchain(&swapchain)
-        //                                     .image_array_index(0)
-        //                                     .image_rect(rect),
-        //                             ),
-        //                         xr::CompositionLayerProjectionView::new()
-        //                             .pose(views[1].pose)
-        //                             .fov(views[1].fov)
-        //                             .sub_image(
-        //                                 xr::SwapchainSubImage::new()
-        //                                     .swapchain(&swapchain)
-        //                                     .image_array_index(1)
-        //                                     .image_rect(rect),
-        //                             ),
-        //                     ]),
-        //                 unsafe {
-        //                     &*(&passthrough_layer as *const _ as *const CompositionLayerBase<G>)
-        //                 },
-        //             ],
-        //         )
-        //     }
-
-        // None =>
-        let r = self.stream.lock().unwrap().end(
-            predicted_display_time,
-            environment_blend_mode,
-            &[&xr::CompositionLayerProjection::new().space(stage).views(&[
-                xr::CompositionLayerProjectionView::new()
-                    .pose(views[0].pose)
-                    .fov(views[0].fov)
-                    .sub_image(
-                        xr::SwapchainSubImage::new()
-                            .swapchain(&swapchain)
-                            .image_array_index(0)
-                            .image_rect(rect),
-                    ),
-                xr::CompositionLayerProjectionView::new()
-                    .pose(views[1].pose)
-                    .fov(views[1].fov)
-                    .sub_image(
-                        xr::SwapchainSubImage::new()
-                            .swapchain(&swapchain)
-                            .image_array_index(1)
-                            .image_rect(rect),
-                    ),
-            ])],
-        );
-        r
-        // }
-=======
         match passthrough_layer {
             Some(pass) => {
                 //bevy::log::info!("Rendering with pass through");
-
-                let passthrough_layer = xr::sys::CompositionLayerPassthroughFB {
-                    ty: CompositionLayerPassthroughFB::TYPE,
-                    next: ptr::null(),
-                    flags: CompositionLayerFlags::UNPREMULTIPLIED_ALPHA,
-                    space: xr::sys::Space::NULL,
-                    layer_handle: pass.0,
-                };
 
                 self.stream.lock().unwrap().end(
                     predicted_display_time,
                     environment_blend_mode,
                     &[
-                        unsafe {
-                            &*(&passthrough_layer as *const _ as *const CompositionLayerBase<G>)
-                        },
+                        &CompositionLayerPassthrough::from_xr_passthrough_layer(
+                            pass,
+                        ),
                         &xr::CompositionLayerProjection::new()
                             .layer_flags(CompositionLayerFlags::BLEND_TEXTURE_SOURCE_ALPHA)
                             .space(stage)
@@ -337,6 +263,5 @@
                 )
             }
         }
->>>>>>> 71a08798
     }
 }