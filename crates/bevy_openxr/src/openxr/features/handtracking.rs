--- conflicted
+++ resolved
@@ -10,12 +10,8 @@
 use crate::{
     init::OxrTrackingRoot,
     reference_space::{OxrPrimaryReferenceSpace, OxrReferenceSpace},
-<<<<<<< HEAD
-    resources::OxrTime,
+    resources::OxrFrameState,
     session::OxrSession,
-=======
-    resources::{OxrFrameState, OxrSession},
->>>>>>> e410304f
 };
 
 pub struct HandTrackingPlugin {
