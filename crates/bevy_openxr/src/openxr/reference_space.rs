--- conflicted
+++ resolved
@@ -7,17 +7,9 @@
         RenderApp,
     },
 };
-<<<<<<< HEAD
-use bevy_xr::session::{
-    status_changed_to, XrRenderSessionEnding, XrSessionCreated, XrSessionExiting, XrStatus,
-};
-
-use crate::{init::OxrPreUpdateSet, session::OxrSession};
-=======
 use bevy_xr::session::{XrSessionCreated, XrSessionExiting};
 
 use crate::session::OxrSession;
->>>>>>> 5ce78dac
 
 pub struct OxrReferenceSpacePlugin {
     pub default_primary_ref_space: openxr::ReferenceSpaceType,
@@ -42,13 +34,6 @@
 
 impl Plugin for OxrReferenceSpacePlugin {
     fn build(&self, app: &mut App) {
-<<<<<<< HEAD
-        app.insert_resource(OxrDefaultPrimaryReferenceSpaceType(self.default_primary_ref_space));
-        app.add_plugins(ExtractResourcePlugin::<OxrPrimaryReferenceSpace>::default());
-        app.add_systems(XrSessionCreated, set_primary_ref_space);
-        app.add_systems(XrSessionExiting, cleanup);
-        app.add_systems(XrRenderSessionEnding, cleanup);
-=======
         app.insert_resource(OxrDefaultPrimaryReferenceSpaceType(
             self.default_primary_ref_space,
         ));
@@ -57,7 +42,6 @@
         app.add_systems(XrSessionExiting, cleanup);
         app.sub_app_mut(RenderApp)
             .add_systems(XrSessionExiting, cleanup);
->>>>>>> 5ce78dac
     }
 }
 
