--- conflicted
+++ resolved
@@ -7,10 +7,7 @@
 use crate::graphics::*;
 use crate::layer_builder::{CompositionLayer, LayerProvider};
 use crate::session::OxrSession;
-<<<<<<< HEAD
 use crate::session_create_info_chain::OxrSessionCreateInfoChain;
-=======
->>>>>>> 5ce78dac
 use crate::types::*;
 
 /// Wrapper around an [`Entry`](openxr::Entry) with some methods overridden to use bevy types.
@@ -293,11 +290,7 @@
 }
 
 /// Stores the generated swapchain images.
-<<<<<<< HEAD
-#[derive(Debug, Deref, Resource, Clone, Copy)]
-=======
 #[derive(Debug, Deref, Resource, Clone, Copy, ExtractResource)]
->>>>>>> 5ce78dac
 pub struct OxrSwapchainImages(pub &'static [wgpu::Texture]);
 
 /// Thread safe wrapper around [openxr::Space] representing the stage.
