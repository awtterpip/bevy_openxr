use bevy::{
    ecs::component::Component,
    math::bool,
    prelude::{Deref, DerefMut},
};
<<<<<<< HEAD
=======

#[derive(Clone, Copy, Component, Debug)]
pub struct LeftHand;

#[derive(Clone, Copy, Component, Debug)]
pub struct RightHand;
>>>>>>> 35725eaa

#[repr(transparent)]
#[derive(Clone, Copy, Component, Debug, DerefMut, Deref)]
pub struct HandBoneRadius(pub f32);

#[repr(u8)]
#[derive(Clone, Copy, Component, Debug)]
pub enum HandBone {
    Palm = 0,
    Wrist = 1,
    ThumbMetacarpal = 2,
    ThumbProximal = 3,
    ThumbDistal = 4,
    ThumbTip = 5,
    IndexMetacarpal = 6,
    IndexProximal = 7,
    IndexIntermediate = 8,
    IndexDistal = 9,
    IndexTip = 10,
    MiddleMetacarpal = 11,
    MiddleProximal = 12,
    MiddleIntermediate = 13,
    MiddleDistal = 14,
    MiddleTip = 15,
    RingMetacarpal = 16,
    RingProximal = 17,
    RingIntermediate = 18,
    RingDistal = 19,
    RingTip = 20,
    LittleMetacarpal = 21,
    LittleProximal = 22,
    LittleIntermediate = 23,
    LittleDistal = 24,
    LittleTip = 25,
}

impl HandBone {
    pub const fn is_metacarpal(&self) -> bool {
        matches!(
            self,
            HandBone::ThumbMetacarpal
                | HandBone::IndexMetacarpal
                | HandBone::MiddleMetacarpal
                | HandBone::RingMetacarpal
                | HandBone::LittleMetacarpal
        )
    }
    pub const fn is_thumb(&self) -> bool {
        matches!(
            self,
            HandBone::ThumbMetacarpal
                | HandBone::ThumbProximal
                | HandBone::ThumbDistal
                | HandBone::ThumbTip
        )
    }
    pub const fn is_index(&self) -> bool {
        matches!(
            self,
            HandBone::IndexMetacarpal
                | HandBone::IndexProximal
                | HandBone::IndexIntermediate
                | HandBone::IndexDistal
                | HandBone::IndexTip
        )
    }
    pub const fn is_middle(&self) -> bool {
        matches!(
            self,
            HandBone::MiddleMetacarpal
                | HandBone::MiddleProximal
                | HandBone::MiddleIntermediate
                | HandBone::MiddleDistal
                | HandBone::MiddleTip
        )
    }
    pub const fn is_ring(&self) -> bool {
        matches!(
            self,
            HandBone::RingMetacarpal
                | HandBone::RingProximal
                | HandBone::RingIntermediate
                | HandBone::RingDistal
                | HandBone::RingTip
        )
    }
    pub const fn is_little(&self) -> bool {
        matches!(
            self,
            HandBone::LittleMetacarpal
                | HandBone::LittleProximal
                | HandBone::LittleIntermediate
                | HandBone::LittleDistal
                | HandBone::LittleTip
        )
    }

    pub const fn get_all_bones() -> [HandBone; 26] {
        [
            HandBone::Palm,
            HandBone::Wrist,
            HandBone::ThumbMetacarpal,
            HandBone::ThumbProximal,
            HandBone::ThumbDistal,
            HandBone::ThumbTip,
            HandBone::IndexMetacarpal,
            HandBone::IndexProximal,
            HandBone::IndexIntermediate,
            HandBone::IndexDistal,
            HandBone::IndexTip,
            HandBone::MiddleMetacarpal,
            HandBone::MiddleProximal,
            HandBone::MiddleIntermediate,
            HandBone::MiddleDistal,
            HandBone::MiddleTip,
            HandBone::RingMetacarpal,
            HandBone::RingProximal,
            HandBone::RingIntermediate,
            HandBone::RingDistal,
            HandBone::RingTip,
            HandBone::LittleMetacarpal,
            HandBone::LittleProximal,
            HandBone::LittleIntermediate,
            HandBone::LittleDistal,
            HandBone::LittleTip,
        ]
    }
}<|MERGE_RESOLUTION|>--- conflicted
+++ resolved
@@ -3,15 +3,12 @@
     math::bool,
     prelude::{Deref, DerefMut},
 };
-<<<<<<< HEAD
-=======
 
 #[derive(Clone, Copy, Component, Debug)]
 pub struct LeftHand;
 
 #[derive(Clone, Copy, Component, Debug)]
 pub struct RightHand;
->>>>>>> 35725eaa
 
 #[repr(transparent)]
 #[derive(Clone, Copy, Component, Debug, DerefMut, Deref)]
