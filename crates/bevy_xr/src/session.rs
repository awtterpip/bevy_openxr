--- conflicted
+++ resolved
@@ -1,22 +1,13 @@
-<<<<<<< HEAD
-use std::sync::{Arc, RwLock};
-
-use bevy::{ecs::schedule::ScheduleLabel, prelude::*, render::RenderApp};
-=======
 use bevy::{
     ecs::schedule::ScheduleLabel, prelude::*, render::extract_resource::ExtractResource,
     render::RenderApp,
 };
->>>>>>> 5ce78dac
 
 pub struct XrSessionPlugin;
 
 impl Plugin for XrSessionPlugin {
     fn build(&self, app: &mut App) {
-<<<<<<< HEAD
-=======
         app.init_resource::<XrCreateSessionWhenAvailabe>();
->>>>>>> 5ce78dac
         app.init_schedule(XrSessionCreated);
         app.init_schedule(XrSessionExiting);
         app.add_event::<CreateXrSession>()
@@ -24,23 +15,10 @@
             .add_event::<BeginXrSession>()
             .add_event::<EndXrSession>()
             .add_event::<XrStatusChanged>()
-<<<<<<< HEAD
-            // .add_systems(
-            //     PreUpdate,
-            //     handle_session.run_if(resource_exists::<XrSharedStatus>),
-            /* ) */;
-    }
-    fn finish(&self, app: &mut App) {
-        // This is in finnish because we need the RenderPlugin to already be added.
-        app.get_sub_app_mut(RenderApp)
-            .unwrap()
-            .init_schedule(XrRenderSessionEnding);
-=======
             .add_systems(
                 PreUpdate,
                 handle_session.run_if(resource_exists::<XrStatus>),
             );
->>>>>>> 5ce78dac
     }
     fn finish(&self, app: &mut App) {
         // This is in finnish because we need the RenderPlugin to already be added.
@@ -50,27 +28,10 @@
     }
 }
 
-<<<<<<< HEAD
-#[derive(ScheduleLabel, Clone, Copy, PartialEq, Eq, Debug, Hash)]
-pub struct XrSessionCreated;
-
-#[derive(ScheduleLabel, Clone, Copy, PartialEq, Eq, Debug, Hash)]
-pub struct XrSessionExiting;
-
-#[derive(ScheduleLabel, Clone, Copy, PartialEq, Eq, Debug, Hash)]
-pub struct XrRenderSessionEnding;
-
-#[derive(Event, Clone, Copy, Deref)]
-pub struct XrStatusChanged(pub XrStatus);
-
-#[derive(Resource, Clone)]
-pub struct XrSharedStatus(Arc<RwLock<XrStatus>>);
-=======
 /// Automatically starts session when it's available, gets set to false after the start event was
 /// sent
 #[derive(Clone, Copy, Resource, Deref, DerefMut)]
 pub struct XrCreateSessionWhenAvailabe(pub bool);
->>>>>>> 5ce78dac
 
 impl Default for XrCreateSessionWhenAvailabe {
     fn default() -> Self {
